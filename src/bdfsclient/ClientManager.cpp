/*
  Copyright (c) 2018 Drive Foundation

  Permission is hereby granted, free of charge, to any person obtaining a copy
  of this software and associated documentation files (the "Software"), to deal
  in the Software without restriction, including without limitation the rights
  to use, copy, modify, merge, publish, distribute, sublicense, and/or sell
  copies of the Software, and to permit persons to whom the Software is
  furnished to do so, subject to the following conditions:

  The above copyright notice and this permission notice shall be included in all
  copies or substantial portions of the Software.

  THE SOFTWARE IS PROVIDED "AS IS", WITHOUT WARRANTY OF ANY KIND, EXPRESS OR
  IMPLIED, INCLUDING BUT NOT LIMITED TO THE WARRANTIES OF MERCHANTABILITY,
  FITNESS FOR A PARTICULAR PURPOSE AND NONINFRINGEMENT. IN NO EVENT SHALL THE
  AUTHORS OR COPYRIGHT HOLDERS BE LIABLE FOR ANY CLAIM, DAMAGES OR OTHER
  LIABILITY, WHETHER IN AN ACTION OF CONTRACT, TORT OR OTHERWISE, ARISING FROM,
  OUT OF OR IN CONNECTION WITH THE SOFTWARE OR THE USE OR OTHER DEALINGS IN THE
  SOFTWARE.
*/

#include "ClientManager.h"
#include <signal.h>
#include <stdio.h>
#include <memory>
#include <thread>
#include "ActionHandler.h"
#include "VolumeManager.h"
#include "BdProtocol.h"
#include "devio.h"

namespace dfs
{
  using namespace bdfs;

  ClientManager::ClientManager()
  {
  }

  bool ClientManager::Start()
  {
<<<<<<< HEAD
    //std::thread th(&ClientManager::Listen, this);
    //th.detach();
    Listen();
    return true;
  }

  bool ClientManager::Stop()
  {
=======
    (void) signal(SIGPIPE, SIG_IGN);

    if (!unixSocket.Listen("bdfsclient", 2))
    {
      printf("Failed to listen on Unix socket\n");
      return false;
    }

    if (!this->requestLoop.Start())
    {
      printf("Failed to start request loop\n");
      return false;
    }

    std::thread th(&ClientManager::Listen, this);
    th.detach();
  
    return true;
  }

  bool ClientManager::Stop()
  {
    if(isUnixSocketListening)
    {
      unixSocket.Shutdown(SHUT_RDWR);
      unixSocket.Close();
    }
    
    isUnixSocketListening = false;
    this->requestLoop.Stop();

>>>>>>> 6ac4c65a
    return true;
  }

  std::unique_ptr<char[]> ClientManager::ProcessRequest(std::unique_ptr<char[]> &buff, bool &shouldReply, PiperIPC &ipc)
  {
    shouldReply = true;

    uint8_t status = 0;
    std::vector<std::string> args;

    auto inArgs = bdcp::Parse(buff);
    printf("ProcessRequest::instruction of type : %d\n", ((bdcp::BdHdr *)buff.get())->type);
    switch (((bdcp::BdHdr *)buff.get())->type)
    {
    case bdcp::BIND:
    {
      if (inArgs.size() > 0)
      {
        status = ActionHandler::BindVolume(inArgs[0], inArgs.size() > 1 ? inArgs[1] : "");
        if (status)
        {
          std::string shm = drv_imdisk_shm_name(inArgs[0]);
          args.emplace_back(shm);
        }
      }
      break;
    }

    case bdcp::UNBIND:
    {
      if (inArgs.size() == 1)
      {
        std::string mountPath = ActionHandler::GetMountPathForVolume(inArgs[0]);
        status = ActionHandler::UnbindVolume(inArgs[0]);
        if (status)
        {
          args.emplace_back(mountPath);
        }
      }
      break;
    }

    case bdcp::QUERY_VOLUMEINFO:
    {
      shouldReply = false;
      status = 1;

      for (auto &it : ActionHandler::GetVolumeInfo())
      {
        printf("QUERY_%s,%s\n", it.first.c_str(), it.second.c_str());
        args.emplace_back(it.first);
        args.emplace_back(it.second);

        auto p = bdcp::Create(bdcp::RESPONSE, args, status);

        ipc.SyncWrite((uint8_t*)p.get(), ((bdcp::BdHdr*)p.get())->length);
        args.clear();
      }
      break;
    }

    default:
      printf("Unhandled instruction of type : %d\n", ((bdcp::BdHdr *)buff.get())->type);
    }

<<<<<<< HEAD
    return bdcp::Create(bdcp::RESPONSE, args, status);
  }

  void ClientManager::Listen()
  {
    bool fContinue = true;
=======
  bool ClientManager::HandleRequest(void * sender, UnixDomainSocket * socket)
  {
    ClientManager *_this = (ClientManager *)sender;

    uint32_t length;
   
    if (socket->RecvMessage(&length, sizeof(uint32_t)) <= 0)
    {
      printf("%s: failed to read message length.\n", __func__);
      socket->Close();
      return false;
    }
>>>>>>> 6ac4c65a

    PiperIPC ipc;

<<<<<<< HEAD
    while (fContinue)
=======
    if (socket->RecvMessage(buff.get()+sizeof(uint32_t), length-sizeof(uint32_t)) > 0)
>>>>>>> 6ac4c65a
    {
      bool fSuccess;


      if (!ipc.CreateEndPoint(1))
      {
        printf("IPC Exception: GLE:%u\n", GetLastError());
        ipc.Disconnect();
        continue;
      }

      DWORD cbLen = 0;
      uint32_t length = 0;
      ipc.SyncRead((uint8_t*)&length, sizeof(uint32_t), cbLen);


      if (cbLen != sizeof(uint32_t))
      {
        printf("%s: failed to read message length.\n", __func__);
      }

      std::unique_ptr<char[]>buff = std::make_unique<char[]>(length);
      ((bdcp::BdHdr*)buff.get())->length = length;

      ipc.SyncRead((uint8_t*)buff.get() + sizeof(uint32_t), length - sizeof(uint32_t), cbLen);
      if (cbLen == length - sizeof(uint32_t))
      {
        bool shouldReply = true;
        auto resp = this->ProcessRequest(buff, shouldReply, ipc);

        if (shouldReply)
        {
          ipc.SyncWrite((uint8_t*)resp.get(), ((bdcp::BdHdr*)resp.get())->length);
        }
      }

      ipc.Disconnect();
    }
<<<<<<< HEAD
=======
    else
    {
      printf("%s: failed to read bdfs message.\n",__func__);
    }
 
    socket->Close();
    
    return true;
  }

  void ClientManager::Listen()
  {
    isUnixSocketListening = true;
    for(;;)
    {
      UnixDomainSocket * socket = this->unixSocket.Accept();

      if (socket == NULL)
      {
        break;
      }

      this->requestLoop.SendEvent(this, socket);
    }
>>>>>>> 6ac4c65a
  }
}<|MERGE_RESOLUTION|>--- conflicted
+++ resolved
@@ -40,48 +40,12 @@
 
   bool ClientManager::Start()
   {
-<<<<<<< HEAD
-    //std::thread th(&ClientManager::Listen, this);
-    //th.detach();
     Listen();
     return true;
   }
 
   bool ClientManager::Stop()
   {
-=======
-    (void) signal(SIGPIPE, SIG_IGN);
-
-    if (!unixSocket.Listen("bdfsclient", 2))
-    {
-      printf("Failed to listen on Unix socket\n");
-      return false;
-    }
-
-    if (!this->requestLoop.Start())
-    {
-      printf("Failed to start request loop\n");
-      return false;
-    }
-
-    std::thread th(&ClientManager::Listen, this);
-    th.detach();
-  
-    return true;
-  }
-
-  bool ClientManager::Stop()
-  {
-    if(isUnixSocketListening)
-    {
-      unixSocket.Shutdown(SHUT_RDWR);
-      unixSocket.Close();
-    }
-    
-    isUnixSocketListening = false;
-    this->requestLoop.Stop();
-
->>>>>>> 6ac4c65a
     return true;
   }
 
@@ -147,35 +111,16 @@
       printf("Unhandled instruction of type : %d\n", ((bdcp::BdHdr *)buff.get())->type);
     }
 
-<<<<<<< HEAD
     return bdcp::Create(bdcp::RESPONSE, args, status);
   }
 
   void ClientManager::Listen()
   {
     bool fContinue = true;
-=======
-  bool ClientManager::HandleRequest(void * sender, UnixDomainSocket * socket)
-  {
-    ClientManager *_this = (ClientManager *)sender;
-
-    uint32_t length;
-   
-    if (socket->RecvMessage(&length, sizeof(uint32_t)) <= 0)
-    {
-      printf("%s: failed to read message length.\n", __func__);
-      socket->Close();
-      return false;
-    }
->>>>>>> 6ac4c65a
 
     PiperIPC ipc;
 
-<<<<<<< HEAD
     while (fContinue)
-=======
-    if (socket->RecvMessage(buff.get()+sizeof(uint32_t), length-sizeof(uint32_t)) > 0)
->>>>>>> 6ac4c65a
     {
       bool fSuccess;
 
@@ -214,32 +159,5 @@
 
       ipc.Disconnect();
     }
-<<<<<<< HEAD
-=======
-    else
-    {
-      printf("%s: failed to read bdfs message.\n",__func__);
-    }
- 
-    socket->Close();
-    
-    return true;
-  }
-
-  void ClientManager::Listen()
-  {
-    isUnixSocketListening = true;
-    for(;;)
-    {
-      UnixDomainSocket * socket = this->unixSocket.Accept();
-
-      if (socket == NULL)
-      {
-        break;
-      }
-
-      this->requestLoop.SendEvent(this, socket);
-    }
->>>>>>> 6ac4c65a
   }
 }