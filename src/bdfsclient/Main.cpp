/*
  Copyright (c) 2018 Drive Foundation

  Permission is hereby granted, free of charge, to any person obtaining a copy
  of this software and associated documentation files (the "Software"), to deal
  in the Software without restriction, including without limitation the rights
  to use, copy, modify, merge, publish, distribute, sublicense, and/or sell
  copies of the Software, and to permit persons to whom the Software is
  furnished to do so, subject to the following conditions:

  The above copyright notice and this permission notice shall be included in all
  copies or substantial portions of the Software.

  THE SOFTWARE IS PROVIDED "AS IS", WITHOUT WARRANTY OF ANY KIND, EXPRESS OR
  IMPLIED, INCLUDING BUT NOT LIMITED TO THE WARRANTIES OF MERCHANTABILITY,
  FITNESS FOR A PARTICULAR PURPOSE AND NONINFRINGEMENT. IN NO EVENT SHALL THE
  AUTHORS OR COPYRIGHT HOLDERS BE LIABLE FOR ANY CLAIM, DAMAGES OR OTHER
  LIABILITY, WHETHER IN AN ACTION OF CONTRACT, TORT OR OTHERWISE, ARISING FROM,
  OUT OF OR IN CONNECTION WITH THE SOFTWARE OR THE USE OR OTHER DEALINGS IN THE
  SOFTWARE.
*/

#include <stdio.h>
#include <signal.h>
#include <sstream>
<<<<<<< HEAD
#include <array>
=======
#include <streambuf>
#include <fstream>
>>>>>>> 6ac4c65a

#include "cm256.h"
#include "ClientManager.h"
#include "VolumeManager.h"
#include "ActionHandler.h"
#include "Util.h"

using namespace dfs;
using namespace bdfs;

ClientManager client;

void signalHandler(int signum)
{
  printf("Interrupt received by signal ( %d ).\n", signum);
  ActionHandler::Cleanup();
  client.Stop();
  exit(signum);
}

int main(int argc, char * * argv)
{
<<<<<<< HEAD
  std::array<char, 128> buffer;
  std::string result;
  std::shared_ptr<FILE> pipe(_popen(cmd.c_str(), "r"), _pclose);
  if (!pipe) throw std::runtime_error("_popen() failed!");
  while (!feof(pipe.get()) && !ferror(pipe.get()))
  {
    if (fgets(buffer.data(), 128, pipe.get()) != nullptr)
    {
      result += buffer.data();
    }
  }
  return result;
}
=======
  std::ifstream cfg("/etc/drive/bdfs.conf");
  std::string data((std::istreambuf_iterator<char>(cfg)),
               std::istreambuf_iterator<char>());

  if(!data.size())
  {
    return 0;
  }
>>>>>>> 6ac4c65a

  Json::Reader reader;
  Json::Value json;
  if (!reader.parse(data.c_str(), data.size(), json, false) ||
      !json.isObject())
  {
    return 0;
  }

  if(json["kademlia"].isArray())
  {
    for(int i = 0; i < json["kademlia"].size(); i++)
    {
      auto kd = json["kademlia"][i].asString();
      VolumeManager::kademliaUrl.emplace_back(kd);
    }
  }
  else
  {
    printf("Missing Kademlia URL.\n");
    return 0;
  }

  signal(SIGINT, signalHandler);
  signal(SIGTERM, signalHandler);

  if (cm256_init()) {
    exit(1);
  }
<<<<<<< HEAD
=======

  auto nbdPaths = execCmd("ls -1 /dev/nbd*");
  std::stringstream ss;
  ss.str(nbdPaths);
  std::string path;
  while(std::getline(ss,path,'\n') && !path.empty())
  {
    ActionHandler::AddNbdPath(path);
  }

  if(!client.Start())
  {
    printf("Error: Failed to start processing thread.\n");
  }
>>>>>>> 6ac4c65a

  if (!client.Start())
  {
    printf("Error: Failed to start processing thread.\n");
  }

  client.Stop();

  return 0;
}<|MERGE_RESOLUTION|>--- conflicted
+++ resolved
@@ -23,12 +23,9 @@
 #include <stdio.h>
 #include <signal.h>
 #include <sstream>
-<<<<<<< HEAD
 #include <array>
-=======
 #include <streambuf>
 #include <fstream>
->>>>>>> 6ac4c65a
 
 #include "cm256.h"
 #include "ClientManager.h"
@@ -51,21 +48,6 @@
 
 int main(int argc, char * * argv)
 {
-<<<<<<< HEAD
-  std::array<char, 128> buffer;
-  std::string result;
-  std::shared_ptr<FILE> pipe(_popen(cmd.c_str(), "r"), _pclose);
-  if (!pipe) throw std::runtime_error("_popen() failed!");
-  while (!feof(pipe.get()) && !ferror(pipe.get()))
-  {
-    if (fgets(buffer.data(), 128, pipe.get()) != nullptr)
-    {
-      result += buffer.data();
-    }
-  }
-  return result;
-}
-=======
   std::ifstream cfg("/etc/drive/bdfs.conf");
   std::string data((std::istreambuf_iterator<char>(cfg)),
                std::istreambuf_iterator<char>());
@@ -74,7 +56,6 @@
   {
     return 0;
   }
->>>>>>> 6ac4c65a
 
   Json::Reader reader;
   Json::Value json;
@@ -104,23 +85,6 @@
   if (cm256_init()) {
     exit(1);
   }
-<<<<<<< HEAD
-=======
-
-  auto nbdPaths = execCmd("ls -1 /dev/nbd*");
-  std::stringstream ss;
-  ss.str(nbdPaths);
-  std::string path;
-  while(std::getline(ss,path,'\n') && !path.empty())
-  {
-    ActionHandler::AddNbdPath(path);
-  }
-
-  if(!client.Start())
-  {
-    printf("Error: Failed to start processing thread.\n");
-  }
->>>>>>> 6ac4c65a
 
   if (!client.Start())
   {
