--- conflicted
+++ resolved
@@ -100,7 +100,6 @@
     // TODO: add reference to contract and prevent creation on executed contract
     // TODO: validate consumer and provider identity from contract
 
-<<<<<<< HEAD
     std::string uuid = context.parameter("reserveId");
     uint64_t reservedSize = !uuid.empty() ? GetReservedSpace(uuid) : 0;
     if(reservedSize == 0)
@@ -109,10 +108,6 @@
       context.writeError("Failed", "Invalid reserveId.", bdhttp::ErrorCode::ARGUMENT_INVALID);
       return;
     }
-=======
-    // TODO: client is using contract id for the request which we do not use anymore
-    //       change the client to use reservation id
->>>>>>> e11ad8c8
 
     uint64_t blockSize = static_cast<uint64_t>(strtoull(context.parameter("block"), nullptr, 10));
     if (blockSize == 0)
@@ -122,11 +117,7 @@
       return;
     }
 
-<<<<<<< HEAD
     uint64_t blockCount =  reservedSize / blockSize;
-=======
-    uint64_t blockCount = Options::size / blockSize;
->>>>>>> e11ad8c8
 
     if (blockCount == 0)
     {
@@ -135,14 +126,8 @@
       return;
     }
 
-<<<<<<< HEAD
-    mkdir(uuid.c_str(), 0755);
-=======
-    std::string uuid = uuidgen();
     std::string uuidPath = std::string(WORK_DIR) + uuid;
-
     mkdir(uuidPath.c_str(), 0755);
->>>>>>> e11ad8c8
 
     FILE * config = fopen((uuidPath + "/.config").c_str(), "w");
     if (!config)
