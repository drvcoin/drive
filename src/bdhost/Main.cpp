--- conflicted
+++ resolved
@@ -34,35 +34,8 @@
 #include "BdKademlia.h"
 #include "RelayManager.h"
 #include "HostInfo.h"
-<<<<<<< HEAD
-#include "Global.h"
-#include "ContractRepository.h"
 #include "Util.h"
-=======
 
->>>>>>> e11ad8c8
-/*
-static int Init(const std::string & name)
-{
-  mkdir(name.c_str(), 0755);
-
-  FILE * config = fopen((name + "/.config").c_str(), "w");
-  if (!config)
-  {
-    return -1;
-  }
-
-  uint64_t blockCount = 256;
-  uint64_t blockSize = 1*1024*1024;
-
-  fwrite(&blockCount, 1, sizeof(blockCount), config);
-  fwrite(&blockSize, 1, sizeof(blockSize), config);
-
-  fclose(config);
-
-  return 0;
-}
-*/
 void PublishStorage()
 {
     bdfs::HttpConfig config;
@@ -74,11 +47,9 @@
     auto kademlia = std::static_pointer_cast<bdfs::BdKademlia>(session->CreateObject("Kademlia", "host://Kademlia", "Kademlia"));
 
     // Publish size and reputaiton of host
-    auto contract = bdcontract::ContractRepository::Load(bdhost::Options::contract.c_str());
+    auto availableSize = bdhost::Options::size - bdhost::GetReservedSpace();
 
-    auto availableSize = contract->Size() - bdhost::GetReservedSpace();
-
-    auto result_query = kademlia->PublishStorage(bdhost::Options::name.c_str(), bdhost::Options::contract.c_str(), availableSize, contract->Reputation());
+    auto result_query = kademlia->PublishStorage(bdhost::Options::name.c_str(), bdhost::Options::name.c_str(), availableSize, 0);
 
     if (!result_query->Wait() || !result_query->GetResult())
     {
@@ -137,17 +108,7 @@
           printf("WARNING: failed to publish endpoints to kademlia\n");
         }
 
-<<<<<<< HEAD
         PublishStorage();
-=======
-        // Publish size and reputaiton of host
-        auto result_query = kademlia->PublishStorage(bdhost::Options::name.c_str(), bdhost::Options::name.c_str(), bdhost::Options::size / (1024*1024), 0);
-
-        if (!result_query->Wait() || !result_query->GetResult())
-        {
-          printf("WARNING: failed to publish storage and reputation to kademlia\n");
-        }
->>>>>>> e11ad8c8
 
         sleep(24 * 60 * 60);
       }
