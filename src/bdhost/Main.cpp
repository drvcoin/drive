/*
  Copyright (c) 2018 Drive Foundation

  Permission is hereby granted, free of charge, to any person obtaining a copy
  of this software and associated documentation files (the "Software"), to deal
  in the Software without restriction, including without limitation the rights
  to use, copy, modify, merge, publish, distribute, sublicense, and/or sell
  copies of the Software, and to permit persons to whom the Software is
  furnished to do so, subject to the following conditions:

  The above copyright notice and this permission notice shall be included in all
  copies or substantial portions of the Software.

  THE SOFTWARE IS PROVIDED "AS IS", WITHOUT WARRANTY OF ANY KIND, EXPRESS OR
  IMPLIED, INCLUDING BUT NOT LIMITED TO THE WARRANTIES OF MERCHANTABILITY,
  FITNESS FOR A PARTICULAR PURPOSE AND NONINFRINGEMENT. IN NO EVENT SHALL THE
  AUTHORS OR COPYRIGHT HOLDERS BE LIABLE FOR ANY CLAIM, DAMAGES OR OTHER
  LIABILITY, WHETHER IN AN ACTION OF CONTRACT, TORT OR OTHERWISE, ARISING FROM,
  OUT OF OR IN CONNECTION WITH THE SOFTWARE OR THE USE OR OTHER DEALINGS IN THE
  SOFTWARE.
*/

#include <sys/stat.h>
#include <sys/types.h>
#include <stdio.h>
#include <thread>
#include <mongoose.h>
#include <unistd.h>
#include "Options.h"
#include "HttpModule.h"
#include "HttpServer.h"
#include "HttpConfig.h"
#include "BdSession.h"
#include "BdKademlia.h"
#include "RelayManager.h"
#include "HostInfo.h"
#include "Util.h"

void PublishStorage()
{
    bdfs::HttpConfig config;
    config.ConnectTimeout(5);
    config.RequestTimeout(5);

    for(auto &kd : bdhost::Options::kademlia)
    {
      auto session = bdfs::BdSession::CreateSession(kd.c_str(), &config);

      auto kademlia = std::static_pointer_cast<bdfs::BdKademlia>(session->CreateObject("Kademlia", "host://Kademlia", "Kademlia"));

      // Publish size and reputaiton of host
      auto availableSize = bdhost::Options::size - bdhost::GetReservedSpace();

<<<<<<< HEAD
      auto result_query = kademlia->PublishStorage(bdhost::Options::name.c_str(), bdhost::Options::name.c_str(), availableSize, 0);
=======
    auto result_query = kademlia->PublishStorage(bdhost::Options::name.c_str(), bdhost::Options::name.c_str(), bdhost::Options::endpoint.c_str(), bdhost::Options::size, availableSize, 0);
>>>>>>> 0ac2b118

      if (!result_query->Wait(kademlia->GetTimeout()) || result_query->HasError())
      {
        continue;
      }

      if(!result_query->GetResult())
      {
        printf("WARNING: failed to publish storage and reputation to kademlia\n");
      }
      else
      {
        break;
      }
    }
}

static void init_kad()
{
  auto thread = std::thread(
    []()
    {
      auto key = "ep:" + bdhost::Options::name;

      bdfs::HostInfo hostInfo;
      hostInfo.url = bdhost::Options::endpoint;
      if (hostInfo.url.empty())
      {
        char buf[BUFSIZ];
        sprintf(buf, "http://localhost:%u", bdhost::Options::port);
        hostInfo.url = buf;
      }

      bdhost::RelayManager relayManager{bdhost::Options::maxRelayCount};

      while (true)
      {
        relayManager.Validate();

        std::vector<const bdfs::RelayInfo *> relays;
        if (!relayManager.GetRelayInfos(relays))
        {
          printf("WARNING: failed to find any relays.\n");
        }

        hostInfo.relays.clear();

        for (auto ptr : relays)
        {
          hostInfo.relays.push_back(*ptr);
          hostInfo.relays[hostInfo.relays.size() - 1].name = bdhost::Options::name;
        }

        auto host = hostInfo.ToString();
        printf("Host info: %s\n", host.c_str());

        bdfs::HttpConfig config;
<<<<<<< HEAD
=======
        auto session = bdfs::BdSession::CreateSession(bdhost::Options::kademlia.c_str(), &config);
>>>>>>> 0ac2b118

        for(auto &kd : bdhost::Options::kademlia)
        {
          auto session = bdfs::BdSession::CreateSession(kd.c_str(), &config);

          auto kademlia = std::static_pointer_cast<bdfs::BdKademlia>(session->CreateObject("Kademlia", "host://Kademlia", "Kademlia"));

          auto result = kademlia->SetValue(key.c_str(), host.c_str(), host.size(), time(nullptr), 7 * 24 * 60 * 60);

          if (!result->Wait(kademlia->GetTimeout()) || result->HasError())
          {
            continue;
          }

          if(!result->GetResult())
          {
            printf("WARNING: failed to publish endpoints to kademlia\n");
          }
          else
          {
            break;
          }
        }

        PublishStorage();

        sleep(24 * 60 * 60);
      }
    }
  );

  thread.detach();
}


int main(int argc, const char ** argv)
{
  bdhost::Options::Init(argc, argv);

  init_kad();

  bdhttp::HttpModule::Initialize();

  bdhttp::HttpServer server;

  if (!server.Start(bdhost::Options::port, nullptr))
  {
    printf("[Main]: failed to start http server on port %u.\n", bdhost::Options::port);
    return -1;
  }

  while (server.IsRunning())
  {
    sleep(1);
  }

  bdhttp::HttpModule::Stop();

  return 0;
}<|MERGE_RESOLUTION|>--- conflicted
+++ resolved
@@ -51,11 +51,7 @@
       // Publish size and reputaiton of host
       auto availableSize = bdhost::Options::size - bdhost::GetReservedSpace();
 
-<<<<<<< HEAD
-      auto result_query = kademlia->PublishStorage(bdhost::Options::name.c_str(), bdhost::Options::name.c_str(), availableSize, 0);
-=======
-    auto result_query = kademlia->PublishStorage(bdhost::Options::name.c_str(), bdhost::Options::name.c_str(), bdhost::Options::endpoint.c_str(), bdhost::Options::size, availableSize, 0);
->>>>>>> 0ac2b118
+      auto result_query = kademlia->PublishStorage(bdhost::Options::name.c_str(), bdhost::Options::name.c_str(), bdhost::Options::endpoint.c_str(), bdhost::Options::size, availableSize, 0);
 
       if (!result_query->Wait(kademlia->GetTimeout()) || result_query->HasError())
       {
@@ -113,10 +109,6 @@
         printf("Host info: %s\n", host.c_str());
 
         bdfs::HttpConfig config;
-<<<<<<< HEAD
-=======
-        auto session = bdfs::BdSession::CreateSession(bdhost::Options::kademlia.c_str(), &config);
->>>>>>> 0ac2b118
 
         for(auto &kd : bdhost::Options::kademlia)
         {
