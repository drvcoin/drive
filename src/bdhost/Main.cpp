--- conflicted
+++ resolved
@@ -32,15 +32,11 @@
 #include "HttpConfig.h"
 #include "BdSession.h"
 #include "BdKademlia.h"
-<<<<<<< HEAD
 #include "RelayManager.h"
 #include "HostInfo.h"
 #include "Global.h"
-
-=======
 #include "ContractRepository.h"
 #include "Util.h"
->>>>>>> 90aa6d62
 /*
 static int Init(const std::string & name)
 {
