--- conflicted
+++ resolved
@@ -63,12 +63,9 @@
     printf("  -p <port>       port to listen on (default:80)\n");
     printf("  -e <url>        endpoint url to register (default:http://localhost)\n");
     printf("  -k <kad>        kademlia service url (default:http://localhost:7800)\n");
-<<<<<<< HEAD
     printf("  -a <relay_exe>  relay executable path (default:relay-client)\n");
     printf("  -m <max_relays> maximum relay count (default:0)\n");
     printf("  -r <path>       root path of contract repository (default:.)\n");
-=======
->>>>>>> 90aa6d62
     printf("  -c <contract>   relevant contract name inside repository (default:contract)\n");
     printf("\n");
     exit(message == NULL ? 0 : 1);
