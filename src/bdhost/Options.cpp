--- conflicted
+++ resolved
@@ -78,16 +78,7 @@
 
     for (int i = 1; i < argc; ++i)
     {
-<<<<<<< HEAD
-      if (strcmp(argv[i], "-c") == 0)
-=======
-      if (strcmp(argv[i], "-r") == 0)
-      {
-        assert_argument_index(++i, "path");
-        repo = argv[i];
-      }
-      else if (strcmp(argv[i], "-s") == 0)
->>>>>>> e11ad8c8
+      if (strcmp(argv[i], "-s") == 0)
       {
         assert_argument_index(++i, "size");
         size = static_cast<uint64_t>(strtoull(argv[i], nullptr, 10));
