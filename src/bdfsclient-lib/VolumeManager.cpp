/*
  Copyright (c) 2018 Drive Foundation

  Permission is hereby granted, free of charge, to any person obtaining a copy
  of this software and associated documentation files (the "Software"), to deal
  in the Software without restriction, including without limitation the rights
  to use, copy, modify, merge, publish, distribute, sublicense, and/or sell
  copies of the Software, and to permit persons to whom the Software is
  furnished to do so, subject to the following conditions:

  The above copyright notice and this permission notice shall be included in all
  copies or substantial portions of the Software.

  THE SOFTWARE IS PROVIDED "AS IS", WITHOUT WARRANTY OF ANY KIND, EXPRESS OR
  IMPLIED, INCLUDING BUT NOT LIMITED TO THE WARRANTIES OF MERCHANTABILITY,
  FITNESS FOR A PARTICULAR PURPOSE AND NONINFRINGEMENT. IN NO EVENT SHALL THE
  AUTHORS OR COPYRIGHT HOLDERS BE LIABLE FOR ANY CLAIM, DAMAGES OR OTHER
  LIABILITY, WHETHER IN AN ACTION OF CONTRACT, TORT OR OTHERWISE, ARISING FROM,
  OUT OF OR IN CONNECTION WITH THE SOFTWARE OR THE USE OR OTHER DEALINGS IN THE
  SOFTWARE.
*/

#define NOMINMAX
#include <stdio.h>
#include <sys/stat.h>
#include <cmath>
#include <limits>
#include <algorithm>
#include <json/json.h>
#include <thread>
<<<<<<< HEAD
#include <stdint.h>
=======
#include <unordered_set>
>>>>>>> 6ac4c65a

#include "VolumeManager.h"
#include "BdTypes.h"
#include "BdSession.h"

#include "cm256.h"
#include "gf256.h"

#include "BdKademlia.h"
#include "BdPartitionFolder.h"
#include "Buffer.h"
#include "ContractRepository.h"

namespace dfs
{
  bdfs::HttpConfig VolumeManager::defaultConfig;

  std::vector<std::string> VolumeManager::kademliaUrl;

  std::unique_ptr<Volume> VolumeManager::LoadVolume(const std::string & name)
  {
    std::string path = "/etc/drive/" + name + "/volume.conf";
    printf("path=%s\n", path.c_str());
    FILE * file = fopen(path.c_str(), "r");
    if (!file)
    {
      return nullptr;
    }

    bdfs::Buffer buffer;
    buffer.Resize(BUFSIZ);
    size_t offset = 0;

    size_t bytes;
    while ((bytes = fread(static_cast<char *>(buffer.Buf()) + offset, 1, BUFSIZ, file)) == BUFSIZ)
    {
      offset = buffer.Size();
      buffer.Resize(buffer.Size() + BUFSIZ);
    }

    fclose(file);

    Json::Reader reader;
    Json::Value json;
    if (!reader.parse(static_cast<const char *>(buffer.Buf()), offset + bytes, json, false) ||
        !json.isObject() ||
        !json["blockSize"].isIntegral() ||
        !json["blockCount"].isIntegral() ||
        !json["dataBlocks"].isIntegral() ||
        !json["codeBlocks"].isIntegral() ||
        !json["partitions"].isArray())
    {
      return nullptr;
    }

    size_t blockSize = json["blockSize"].asUInt();
    uint64_t blockCount = json["blockCount"].asUInt();
    uint64_t dataBlocks = json["dataBlocks"].asUInt();
    uint64_t codeBlocks = json["codeBlocks"].asUInt();

    if (json["partitions"].size() < dataBlocks + codeBlocks)
    {
      return nullptr;
    }

    auto volume = std::make_unique<Volume>(name.c_str(), dataBlocks, codeBlocks, blockCount, blockSize, "HelloWorld");

    for (size_t i = 0; i < json["partitions"].size(); ++i)
    {
      auto & config = json["partitions"][i];
      if (!config["name"].isString() || !config["provider"].isString())
      {
        return nullptr;
      }

      auto ep = GetProviderEndpoint(config["provider"].asString());
      if (ep.url.empty())
      {
        return nullptr;
      }

      auto cfg = new bdfs::HttpConfig();
      cfg->Relays(std::move(ep.relays));
      auto session = bdfs::BdSession::CreateSession(ep.url.c_str(), cfg, true);
      auto name = config["name"].asString();
      auto path = "host://Partitions/" + name;
      auto partition = std::static_pointer_cast<bdfs::BdPartition>(session->CreateObject("Partition", path.c_str(), name.c_str()));

      volume->SetPartition(i, new Partition(partition, blockCount, blockSize));
    }

    return volume;
  }


  bdfs::HostInfo VolumeManager::GetProviderEndpoint(const std::string & name)
  {
    bdfs::HostInfo hostInfo;

    if (kademliaUrl.size() == 0)
    {
      return hostInfo;
    }

    for(auto &kd : kademliaUrl)
    {
      auto session = bdfs::BdSession::CreateSession(kd.c_str(), &defaultConfig);
      auto kademlia = std::static_pointer_cast<bdfs::BdKademlia>(
        session->CreateObject("Kademlia", "host://Kademlia", "Kademlia"));
      auto result = kademlia->GetValue(("ep:" + name).c_str());

      if (!result->Wait() || result->HasError())
      {
        printf("Failed to connect to kademlia.\n");
        continue;
      }

      auto & buffer = result->GetResult();
      if (buffer.Size() == 0)
      {
        printf("Failed to find endpoint for provider '%s'\n", name.c_str());
        return hostInfo;
      }

      std::string hostInfoStr = std::string(static_cast<const char *>(buffer.Buf()), buffer.Size());
      hostInfo.FromString(hostInfoStr);
      return hostInfo;
    }

    return hostInfo;
  }


<<<<<<< HEAD
	bool VolumeManager::CreateVolume(const std::string & volumeName, const std::string & repoName, const uint16_t dataBlocks, const uint16_t codeBlocks)
	{
		std::vector<std::unique_ptr<bdcontract::Contract>> contracts;
		uint64_t size = std::numeric_limits<uint64_t>::max();
=======
  bool VolumeManager::CreateVolume(const std::string & volumeName, const uint64_t size, const uint16_t dataBlocks, const uint16_t codeBlocks)
  {
    size_t blockSize = 64*1024;
    auto providerSize = size / dataBlocks;
    auto providerCount = dataBlocks + codeBlocks;
    std::unordered_set<std::string> providersUsed;
    Json::Value partitionsArray;

    std::string query = "type:\"storage\" size:" + std::to_string(providerSize);
>>>>>>> 6ac4c65a

    for(auto &kd : kademliaUrl)
    {
      auto session = bdfs::BdSession::CreateSession(kd.c_str(), &defaultConfig);
      auto kademlia = std::static_pointer_cast<bdfs::BdKademlia>(
        session->CreateObject("Kademlia", "host://Kademlia", "Kademlia"));

      int retryCount = 1;
      bool kadActive = false;
      do
      {
        auto qresult = kademlia->QueryStorage(query.c_str(), providerCount * retryCount);

        if (!qresult->Wait() || qresult->HasError())
        {
          printf("Failed to connect to kademlia.\n");
          break;
        }

        kadActive = true;

        auto &jsonArray = qresult->GetResult();
        if (jsonArray.isNull())
        {
          printf("Failed to query for providers.\n");
          return false;
        }

        std::vector<std::unique_ptr<bdcontract::Contract>> contracts;
        for(auto &json : jsonArray)
        {
          auto contract = std::make_unique<bdcontract::Contract>();
          contract->SetName(json["contract"].asString());
          contract->SetProvider(json["name"].asString());
          contract->SetSize(json["size"].asUInt());
          contract->SetReputation(json["reputation"].asUInt());
          contracts.emplace_back(std::move(contract));
        }

        for (size_t i = 0; i < contracts.size(); ++i)
        {
          if(providersUsed.find(contracts[i]->Provider()) != providersUsed.end())
          {
            continue;
          }

          auto ep = GetProviderEndpoint(contracts[i]->Provider());
          if (ep.url.empty())
          {
            continue;
          }

          auto cfg = new bdfs::HttpConfig();
          cfg->Relays(std::move(ep.relays));
          providersUsed.emplace(contracts[i]->Provider());

          auto session = bdfs::BdSession::CreateSession(ep.url.c_str(), cfg, true);
          auto folder = std::static_pointer_cast<bdfs::BdPartitionFolder>(
            session->CreateObject("PartitionFolder", "host://Partitions", "Partitions"));

          std::string reserveId = "";
          auto reserveResult = folder->ReservePartition(providerSize);
          if (reserveResult->Wait(folder->GetTimeout()))
          {
            auto &buf = reserveResult->GetResult();
            if(buf.size() > 0)
            {
              reserveId = buf;
            }
          }

          if(reserveId == "")
          {
            printf("Failed to reserve space on provider '%s'\n", contracts[i]->Provider().c_str());
            continue;
          }

          auto result = folder->CreatePartition(reserveId, blockSize);
          if (!result->Wait(folder->GetTimeout()) || !result->GetResult())
          {
            continue;
          }

          auto obj = result->GetResult();

          Json::Value partition;
          partition["name"] = obj->Name();
          partition["provider"] = contracts[i]->Provider();

          partitionsArray.append(partition);

          if(partitionsArray.size() == providerCount)
          {
            break;
          }
        }

      } while(++retryCount <= 3 && partitionsArray.size() != providerCount);

      if(kadActive)
      {
        break;
      }
    }

    if(partitionsArray.size() != providerCount)
    {
      printf("Failed to reserve and create partition on desired providers\n");
      //TODO: Unreserve/delete partitions from the partial providers used
      return false;
    }

    Json::Value volume;
    volume["blockSize"] = Json::Value::UInt(blockSize);
    volume["blockCount"] = Json::Value::UInt(providerSize / blockSize);
    volume["dataBlocks"] = Json::Value::UInt(dataBlocks);
    volume["codeBlocks"] = Json::Value::UInt(codeBlocks);
    volume["partitions"] = partitionsArray;

    std::string result = volume.toStyledString();

<<<<<<< HEAD
		for (size_t i = 0; i < dataBlocks + codeBlocks; ++i)
		{
			auto ep = GetProviderEndpoint(contracts[i]->Provider());
			if (ep.empty())
			{
				return false;
			}
			auto session = bdfs::BdSession::CreateSession(ep.c_str(), &defaultConfig);
			auto folder = std::static_pointer_cast<bdfs::BdPartitionFolder>(
				session->CreateObject("PartitionFolder", "host://Partitions", "Partitions"));
			auto result = folder->CreatePartition(contracts[i]->Name().c_str(), blockSize);
			if (!result->Wait(5000) || !result->GetResult())
			{
				printf("Failed to create on partition from contract '%s'\n", contracts[i]->Name().c_str());
				return false;
			}

			auto obj = result->GetResult();

			Json::Value partition;
			partition["name"] = obj->Name();
			partition["provider"] = contracts[i]->Provider();

			arr.append(partition);
		}
		
		Json::Value volume;
		volume["blockSize"] = Json::Value::UInt(blockSize);
		volume["blockCount"] = Json::Value::UInt(size / blockSize);
		volume["dataBlocks"] = Json::Value::UInt(dataBlocks);
		volume["codeBlocks"] = Json::Value::UInt(codeBlocks);
		volume["partitions"] = arr;

		std::string result = volume.toStyledString();

		FILE * file = fopen((volumeName + ".config").c_str(), "w");
		if (!file)
		{
			printf("Failed to create volume config file.\n");
			return false;
		}

		fwrite(result.c_str(), 1, result.size(), file);

		fclose(file);
=======
    std::string path = "/etc/drive/" + volumeName;

    mkdir(path.c_str(), S_IRWXU | S_IRWXG | S_IROTH | S_IXOTH);

    path.append("/volume.conf");

    FILE * file = fopen(path.c_str(), "w");
    if (!file)
    {
      printf("Failed to create volume config file.\n");
      return false;
    }

    fwrite(result.c_str(), 1, result.size(), file);

    fclose(file);
>>>>>>> 6ac4c65a
    
    return true;
  }


  bool VolumeManager::DeleteVolume(const std::string & name)
  {
    auto volume = LoadVolume(name);
    if (!volume)
    {
      printf("Failed to load volume.\n");
      return false;
    }

    if (!volume->Delete())
    {
      printf("Failed to delete volume.\n");
      return false;
    }

<<<<<<< HEAD
		_unlink((name + ".config").c_str());
=======
    std::string path = "/etc/drive/" + name + "/volume.conf";
    unlink(path.c_str());
>>>>>>> 6ac4c65a

    return true;
  }
}<|MERGE_RESOLUTION|>--- conflicted
+++ resolved
@@ -28,11 +28,7 @@
 #include <algorithm>
 #include <json/json.h>
 #include <thread>
-<<<<<<< HEAD
-#include <stdint.h>
-=======
 #include <unordered_set>
->>>>>>> 6ac4c65a
 
 #include "VolumeManager.h"
 #include "BdTypes.h"
@@ -166,12 +162,6 @@
   }
 
 
-<<<<<<< HEAD
-	bool VolumeManager::CreateVolume(const std::string & volumeName, const std::string & repoName, const uint16_t dataBlocks, const uint16_t codeBlocks)
-	{
-		std::vector<std::unique_ptr<bdcontract::Contract>> contracts;
-		uint64_t size = std::numeric_limits<uint64_t>::max();
-=======
   bool VolumeManager::CreateVolume(const std::string & volumeName, const uint64_t size, const uint16_t dataBlocks, const uint16_t codeBlocks)
   {
     size_t blockSize = 64*1024;
@@ -181,7 +171,6 @@
     Json::Value partitionsArray;
 
     std::string query = "type:\"storage\" size:" + std::to_string(providerSize);
->>>>>>> 6ac4c65a
 
     for(auto &kd : kademliaUrl)
     {
@@ -303,53 +292,6 @@
 
     std::string result = volume.toStyledString();
 
-<<<<<<< HEAD
-		for (size_t i = 0; i < dataBlocks + codeBlocks; ++i)
-		{
-			auto ep = GetProviderEndpoint(contracts[i]->Provider());
-			if (ep.empty())
-			{
-				return false;
-			}
-			auto session = bdfs::BdSession::CreateSession(ep.c_str(), &defaultConfig);
-			auto folder = std::static_pointer_cast<bdfs::BdPartitionFolder>(
-				session->CreateObject("PartitionFolder", "host://Partitions", "Partitions"));
-			auto result = folder->CreatePartition(contracts[i]->Name().c_str(), blockSize);
-			if (!result->Wait(5000) || !result->GetResult())
-			{
-				printf("Failed to create on partition from contract '%s'\n", contracts[i]->Name().c_str());
-				return false;
-			}
-
-			auto obj = result->GetResult();
-
-			Json::Value partition;
-			partition["name"] = obj->Name();
-			partition["provider"] = contracts[i]->Provider();
-
-			arr.append(partition);
-		}
-		
-		Json::Value volume;
-		volume["blockSize"] = Json::Value::UInt(blockSize);
-		volume["blockCount"] = Json::Value::UInt(size / blockSize);
-		volume["dataBlocks"] = Json::Value::UInt(dataBlocks);
-		volume["codeBlocks"] = Json::Value::UInt(codeBlocks);
-		volume["partitions"] = arr;
-
-		std::string result = volume.toStyledString();
-
-		FILE * file = fopen((volumeName + ".config").c_str(), "w");
-		if (!file)
-		{
-			printf("Failed to create volume config file.\n");
-			return false;
-		}
-
-		fwrite(result.c_str(), 1, result.size(), file);
-
-		fclose(file);
-=======
     std::string path = "/etc/drive/" + volumeName;
 
     mkdir(path.c_str(), S_IRWXU | S_IRWXG | S_IROTH | S_IXOTH);
@@ -366,7 +308,6 @@
     fwrite(result.c_str(), 1, result.size(), file);
 
     fclose(file);
->>>>>>> 6ac4c65a
     
     return true;
   }
@@ -387,12 +328,8 @@
       return false;
     }
 
-<<<<<<< HEAD
-		_unlink((name + ".config").c_str());
-=======
     std::string path = "/etc/drive/" + name + "/volume.conf";
-    unlink(path.c_str());
->>>>>>> 6ac4c65a
+    _unlink(path.c_str());
 
     return true;
   }
