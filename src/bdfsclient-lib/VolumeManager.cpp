--- conflicted
+++ resolved
@@ -124,8 +124,8 @@
 
 
   bdfs::HostInfo VolumeManager::GetProviderEndpoint(const std::string & name)
-	{
-		bdfs::HostInfo hostInfo;
+  {
+    bdfs::HostInfo hostInfo;
 
     if (kademliaUrl.empty())
     {
@@ -160,24 +160,14 @@
   bool VolumeManager::CreateVolume(const std::string & volumeName, const uint64_t size, const uint16_t dataBlocks, const uint16_t codeBlocks)
   {
     size_t blockSize = 64*1024;
-<<<<<<< HEAD
-    size_t providerCount = dataBlocks + codeBlocks;
-    auto providerSize = size * 2 / providerCount;
-    uint64_t ssize = std::numeric_limits<uint64_t>::max();
-=======
     auto providerCount = dataBlocks + codeBlocks;
     auto providerSize = size / dataBlocks;
->>>>>>> 9c353d34
 
     std::string query = "type:\"storage\" size:" + std::to_string(providerSize);
 
     auto session = bdfs::BdSession::CreateSession(kademliaUrl.c_str(), &defaultConfig);
     auto kademlia = std::static_pointer_cast<bdfs::BdKademlia>(
       session->CreateObject("Kademlia", "host://Kademlia", "Kademlia"));
-<<<<<<< HEAD
-=======
-    auto qresult = kademlia->QueryStorage(query.c_str(), dataBlocks + codeBlocks);
->>>>>>> 9c353d34
 
     int retryCount = 1;
     std::unordered_set<std::string> providersUsed;
@@ -187,25 +177,11 @@
     {
       auto qresult = kademlia->QueryStorage(query.c_str(), providerCount * retryCount);
 
-<<<<<<< HEAD
       if (!qresult->Wait())
       {
         printf("Failed to connect to kademlia.\n");
         return false;
       }
-=======
-    std::vector<std::unique_ptr<bdcontract::Contract>> contracts;
-    for(auto &json : jsonArray)
-    {
-      auto contract = std::make_unique<bdcontract::Contract>();
-      contract->SetName(json["contract"].asString());
-      contract->SetProvider(json["name"].asString());
-      contract->SetSize(json["size"].asUInt() * 1024 * 1024);
-      contract->SetReputation(json["reputation"].asUInt());
-
-      contracts.emplace_back(std::move(contract));
-    }
->>>>>>> 9c353d34
 
       auto &jsonArray = qresult->GetResult();
       if (jsonArray.isNull())
@@ -220,16 +196,10 @@
         auto contract = std::make_unique<bdcontract::Contract>();
         contract->SetName(json["contract"].asString());
         contract->SetProvider(json["name"].asString());
-        contract->SetSize(json["size"].asUInt() * 1024 * 1024);
+        contract->SetSize(json["size"].asUInt());
         contract->SetReputation(json["reputation"].asUInt());
-
-        if (contract->Size() > blockSize)
-        {
-          ssize = std::min(contract->Size(), ssize);
-          contracts.emplace_back(std::move(contract));
-        }
-      }
-
+        contracts.emplace_back(std::move(contract));
+      }
 
       for (size_t i = 0; i < contracts.size(); ++i)
       {
@@ -246,18 +216,30 @@
 
         auto cfg = new bdfs::HttpConfig();
         cfg->Relays(std::move(ep.relays));
+        providersUsed.emplace(contracts[i]->Provider());
+
         auto session = bdfs::BdSession::CreateSession(ep.url.c_str(), cfg, true);
         auto folder = std::static_pointer_cast<bdfs::BdPartitionFolder>(
           session->CreateObject("PartitionFolder", "host://Partitions", "Partitions"));
 
-        auto reserveResult = folder->ReservePartition(blockSize/(1024)); // convert to MB
-        if (!reserveResult->Wait(folder->GetTimeout()) || !reserveResult->GetResult())
+        std::string reserveId = "";
+        auto reserveResult = folder->ReservePartition(providerSize);
+        if (reserveResult->Wait(folder->GetTimeout()))
+        {
+          auto &buf = reserveResult->GetResult();
+          if(buf.size() > 0)
+          {
+            reserveId = buf;
+          }
+        }
+
+        if(reserveId == "")
         {
           printf("Failed to reserve space on provider '%s'\n", contracts[i]->Provider().c_str());
-          continue;;
-        }
-
-        auto result = folder->CreatePartition(contracts[i]->Name().c_str(), blockSize);
+          continue;
+        }
+
+        auto result = folder->CreatePartition(reserveId, blockSize);
         if (!result->Wait(folder->GetTimeout()) || !result->GetResult())
         {
           continue;
@@ -270,17 +252,16 @@
         partition["provider"] = contracts[i]->Provider();
 
         partitionsArray.append(partition);
-        providersUsed.emplace(contracts[i]->Provider());
-
-        if(providersUsed.size() == providerCount)
+
+        if(partitionsArray.size() == providerCount)
         {
           break;
         }
       }
 
-    } while(++retryCount <= 3 && providersUsed.size() != providerCount);
-
-    if(providersUsed.size() != providerCount)
+    } while(++retryCount <= 3 && partitionsArray.size() != providerCount);
+
+    if(partitionsArray.size() != providerCount)
     {
       printf("Failed to reserve and create partition on desired providers\n");
       //TODO: Unreserve/delete partitions from the partial providers used
