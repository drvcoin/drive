--- conflicted
+++ resolved
@@ -52,19 +52,11 @@
 #define MAX_RECV_TIMEOUT 300
 
 
-<<<<<<< HEAD
 std::unique_ptr<char[]> ReceiveBdcp(PiperIPC *ipc)
 {
   uint32_t length;
   DWORD cbLen;
   if (ipc == nullptr)
-=======
-std::unique_ptr<char[]> ReceiveBdcp(UnixDomainSocket *socket)
-{
-  uint32_t length;
- 
-  if (socket != nullptr && socket->RecvMessage(&length, sizeof(uint32_t), MAX_RECV_TIMEOUT) <= 0)
->>>>>>> 6ac4c65a
   {
     return nullptr;
   }
@@ -73,11 +65,7 @@
   std::unique_ptr<char[]>buff = std::make_unique<char[]>(length);
   ((bdcp::BdHdr*)buff.get())->length = length;
 
-<<<<<<< HEAD
   ipc->SyncRead((uint8_t*)buff.get() + sizeof(uint32_t), length - sizeof(uint32_t), cbLen);
-=======
-  socket->RecvMessage(buff.get()+sizeof(uint32_t), length-sizeof(uint32_t), SENDRECV_TIMEOUT);
->>>>>>> 6ac4c65a
 
   return buff;
 }
@@ -94,24 +82,15 @@
     printf("Error: Unable to connect to bdfsclient daemon.\n");
     exit(0);
   }
-<<<<<<< HEAD
   else if (!ipc.SyncWrite((uint8_t*)buff.get(), buffLength))
-=======
-  else if (socket.SendMessage(buff.get(), buffLength, SENDRECV_TIMEOUT) != buffLength)
->>>>>>> 6ac4c65a
   {
     printf("Error: Unable to sendmessage to bdfsclient daemon.\n");
     exit(0);
   }
   else
   {
-<<<<<<< HEAD
     returnBuff = ReceiveBdcp(&ipc);
     if (buff == nullptr)
-=======
-    returnBuff = ReceiveBdcp(&socket);
-    if(returnBuff == nullptr)
->>>>>>> 6ac4c65a
     {
       printf("Error: Unable to readresponse from bdfsclient daemon.\n");
       exit(0);
@@ -123,11 +102,7 @@
 
 void ListVolumes()
 {
-<<<<<<< HEAD
   PiperIPC ipc;
-=======
-  UnixDomainSocket socket;
->>>>>>> 6ac4c65a
   auto buff = bdcp::Create(bdcp::QUERY_VOLUMEINFO, std::vector<std::string>());
   auto buffLength = ((bdcp::BdHdr*)buff.get())->length;
 
@@ -136,11 +111,7 @@
     printf("Error: Unable to connect to bdfsclient daemon.\n");
     exit(0);
   }
-<<<<<<< HEAD
   else if (!ipc.SyncWrite((uint8_t*)buff.get(), buffLength))
-=======
-  else if (socket.SendMessage(buff.get(), buffLength, SENDRECV_TIMEOUT) != buffLength)
->>>>>>> 6ac4c65a
   {
     printf("Error: Unable to sendmessage to bdfsclient daemon.\n");
     exit(0);
@@ -149,19 +120,13 @@
   {
     do
     {
-<<<<<<< HEAD
       std::unique_ptr<char[]> resp = ReceiveBdcp(&ipc);
       if (resp == nullptr || ((bdcp::BdResponse*)resp.get())->status == 0)
-=======
-      std::unique_ptr<char[]> resp = ReceiveBdcp(&socket);
-      if(resp == nullptr || ((bdcp::BdResponse*)resp.get())->status == 0)
->>>>>>> 6ac4c65a
       {
         break;
       }
 
       std::vector<std::string> args = bdcp::Parse(resp);
-<<<<<<< HEAD
       if (args.size() == 2)
       {
         printf("Volume name: %s\n", args[0].c_str());
@@ -170,14 +135,6 @@
       }
       printf("\n");
     } while (true);
-=======
-      for(auto &arg : args)
-      {
-        printf("%-25s", arg.c_str());
-      }
-      printf("\n");
-    } while(true);
->>>>>>> 6ac4c65a
   }
 }
 
@@ -192,58 +149,7 @@
   {
     if (Options::Paths.size() != 1)
     {
-<<<<<<< HEAD
       printf("Missing <volumename> or <path>\n");
-=======
-      if(Options::Paths.size() != 1)
-      {
-        printf("Missing <volumename> or <path>\n");
-      }
-      else
-      {
-        args.emplace_back(Options::Name);
-        args.emplace_back(Options::Paths[0]);
-        auto resp = SendReceive(args,bdcp::BIND);
-        auto respParams = bdcp::Parse(resp);
-
-        if(!((bdcp::BdResponse*)resp.get())->status || respParams.size() != 1)
-        {
-          printf("Bind failed for volume '%s'.\n",Options::Name.c_str());
-          exit(0);
-        }
-
-        int timeout = 10;	
-        while(!nbd_ready(respParams[0].c_str()) && timeout--)
-        {
-          sleep(1);
-        }
-
-        if(timeout == 0)
-        {
-          printf("Bind timeout for volume '%s'.\n",Options::Name.c_str());
-          exit(0);
-        }
-
-        printf("Mounting '%s' to '%s'\n",respParams[0].c_str(),Options::Paths[0].c_str());
-
-        std::string user = execCmd("id -u -n");
-        user = user.substr(0,user.size()-1);
-        std::string group = execCmd("id -g -n");
-        group = group.substr(0,group.size()-1);
-        std::string chownCmd = "sudo chown " + user + ":" + group + " " + Options::Paths[0];
-        
-        std::string cmd = "sudo mount";
-        for(auto arg : Options::ExternalArgs)
-        {
-          cmd += " " + arg;
-        }
-        cmd += " " + respParams[0];
-        cmd += " " + Options::Paths[0];
-        system(cmd.c_str());
-        system(chownCmd.c_str());
-      }
-      break;
->>>>>>> 6ac4c65a
     }
     else
     {
@@ -274,56 +180,10 @@
   {
     if (Options::Name.empty())
     {
-<<<<<<< HEAD
       printf("Missing <volumename>\n");
-=======
-      if(Options::Name.empty() || Options::Paths.size() != 1)
-      {
-        printf("Missing <volumename> or <fstype>\n");
-      }
-      else
-      {
-        args.emplace_back(Options::Name);
-        auto resp = SendReceive(args,bdcp::BIND);
-        auto respParams = bdcp::Parse(resp);
-
-        if(!((bdcp::BdResponse*)resp.get())->status || respParams.size() != 1)
-        {
-          printf("Bind failed for volume '%s'.\n",Options::Name.c_str());
-          exit(0);
-        }
-
-        int timeout = 10;	
-        while(!nbd_ready(respParams[0].c_str()) && timeout--)
-        {
-          sleep(1);
-        }
-
-        if(timeout == 0)
-        {
-          printf("Bind timeout for volume '%s'.\n",Options::Name.c_str());
-          exit(0);
-        }
-
-        printf("Formatting '%s' to '%s'...\n",respParams[0].c_str(),Options::Paths[0].c_str());
-       
-        std::string mkfs = "mkfs." + Options::Paths[0];
-        
-        std::string cmd = "sudo mkfs.";
-        cmd += Options::Paths[0];
-        for(auto arg : Options::ExternalArgs)
-        {
-          cmd += " " + arg;
-        }
-        cmd += " " + std::string(respParams[0]);
-        system(cmd.c_str());
-      }
-      break;
->>>>>>> 6ac4c65a
-    }
-    else
-    {
-<<<<<<< HEAD
+    }
+    else
+    {
       args.emplace_back(Options::Name);
       auto resp = SendReceive(args, bdcp::UNBIND);
       auto respParams = bdcp::Parse(resp);
@@ -332,20 +192,6 @@
       {
         printf("Mount path not found for volume '%s'.\n", Options::Name.c_str());
         exit(0);
-=======
-      if(Options::Name == "")
-      {
-        printf("Missing <volumeName>\n");
-      }
-      else 
-      {
-        printf("Creating volume '%s'...\n",Options::Name.c_str());
-        bool success = VolumeManager::CreateVolume(Options::Name, Options::Size, Options::DataBlocks, Options::CodeBlocks);
-        if(success)
-          printf("Config file : /etc/drive/%s/%s.config\n", Options::Name.c_str(), Options::Name.c_str());
-        else
-          printf("Error creating volume '%s'.\n", Options::Name.c_str());
->>>>>>> 6ac4c65a
       }
       printf("Unmounting complete.\n");
     }
